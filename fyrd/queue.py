--- conflicted
+++ resolved
@@ -648,311 +648,6 @@
                            .format(qtype))
 
 
-<<<<<<< HEAD
-=======
-def torque_queue_parser(user=None, partition=None):
-    """Iterator for torque queues.
-
-    Use the `qstat -x` command to get an XML queue for compatibility.
-
-    Args:
-        user:     optional user name to pass to qstat to filter queue with
-        partiton: optional partition to filter the queue with
-
-    Yields:
-        tuple: job_id, name, userid, partition, state, nodelist, numnodes,
-               ntpernode, exit_code
-
-    numcpus is currently always 1 as most torque queues treat every core as a
-    node.
-    """
-    # I am not using run.cmd because I want to catch XML errors also
-    try_count = 0
-    qargs = ['qstat', '-x']
-    while True:
-        try:
-            xmlqueue = ET.fromstring(check_output(qargs))
-        except CalledProcessError:
-            sleep(1)
-            if try_count == 5:
-                raise
-            else:
-                try_count += 1
-        except ET.ParseError:
-            # ElementTree throws error when string is empty
-            sleep(1)
-            if try_count == 1:
-                xmlqueue = None
-                break
-            else:
-                try_count += 1
-        else:
-            break
-
-    # Create QueueJob objects for all entries that match user
-    if xmlqueue is not None:
-        for xmljob in xmlqueue:
-            job_id = xmljob.find('Job_Id').text.split('.')[0]
-            if '[' in job_id:
-                job_id, array_id = job_id.split('[')
-                array_id = array_id.strip('[]')
-                if array_id:
-                    array_id = int(array_id)
-                else:
-                    array_id = 0
-            else:
-                array_id = None
-            try:
-                job_id = int(job_id)
-            except ValueError:
-                # Allow string job IDs
-                pass
-
-            job_owner = xmljob.find('Job_Owner').text.split('@')[0]
-            if user and job_owner != user:
-                continue
-            job_name  = xmljob.find('Job_Name').text
-            job_queue = xmljob.find('queue').text
-            job_state = xmljob.find('job_state').text
-            job_state = TORQUE_SLURM_STATES[job_state]
-            logme.log('Job {} state: {}'.format(job_id, job_state),
-                      'debug')
-            ndsx = xmljob.find('exec_host')
-            if ndsx:
-                nds = ndsx.text.split('+')
-            else:
-                nds = []
-            nodes = []
-            for node in nds:
-                if '-' in node:
-                    nm, num = node.split('/')
-                    for i in range(*[int(i) for i in num.split('-')]):
-                        nodes.append(nm + '/' + str(i).zfill(2))
-                else:
-                    nodes.append(node)
-            # I assume that every 'node' is a core, as that is the
-            # default for torque, but it isn't always true
-            job_threads  = len(nodes)
-            exitcode     = xmljob.find('exit_status')
-            if hasattr(exitcode, 'text'):
-                exitcode = int(exitcode.text)
-
-            if partition and job_queue != partition:
-                continue
-            yield (job_id, job_name, job_owner, job_queue, job_state,
-                   nodes, job_threads, 1, exitcode)
-
-
-def slurm_queue_parser(user=None, partition=None):
-    """Iterator for slurm queues.
-
-    Use the `squeue -O` command to get standard data across implementation,
-    supplement this data with the results of `sacct`. sacct returns data only
-    for the current user but retains a much longer job history. Only jobs not
-    returned by squeue are added with sacct, and they are added to *the end* of
-    the returned queue, i.e. *out of order with respect to the actual queue*.
-
-    Args:
-        user:      optional user name to filter queue with
-        partition: optional partition to filter queue with
-
-    Yields:
-        tuple: job_id, name, userid, partition, state, nodelist, numnodes,
-               ntpernode, exit_code
-    """
-    nodequery = re.compile(r'([^\[,]+)(\[[^\[]+\])?')
-    qargs = ['squeue', '-h', '-O',
-             'jobid:400,arraytaskid:400,name:400,userid:400,partition:400,' +
-             'state:400,nodelist:400,numnodes:400,numcpus:400,exit_code:400']
-    # Parse queue info by length
-    squeue = [
-        tuple(
-            [k[i:i+200].rstrip() for i in range(0, 4000, 400)]
-        ) for k in run.cmd(qargs)[1].split('\n')
-    ]
-    # SLURM sometimes clears the queue extremely fast, so we use sacct
-    # to get old jobs by the current user
-    qargs = ['sacct', '-p',
-             '--format=jobid,jobname,user,partition,state,' +
-             'nodelist,reqnodes,ncpus,exitcode']
-    try:
-        sacct = [tuple(i.strip(' |').split('|')) for i in
-                 run.cmd(qargs)[1].split('\n')]
-        sacct = sacct[1:]
-    # This command isn't super stable and we don't care that much, so I will
-    # just let it die no matter what
-    except Exception as e:
-        if logme.MIN_LEVEL == 'debug':
-            raise e
-        else:
-            sacct = []
-
-    if sacct:
-        if len(sacct[0]) != 9:
-            logme.log('sacct parsing failed unexpectedly as there are not ' +
-                      '9 columns, aborting.', 'critical')
-            raise ValueError('sacct output does not have 9 columns. Has:' +
-                             '{}: {}'.format(len(sacct[0]), sacct[0]))
-        jobids = [i[0] for i in squeue]
-        for sinfo in sacct:
-            # Skip job steps, only index whole jobs
-            if '.' in sinfo[0]:
-                logme.log('Skipping {} '.format(sinfo[0]) +
-                          "in sacct processing as it is a job part.",
-                          'verbose')
-                continue
-            # These are the values I expect
-            try:
-                [sid, sname, suser, spartition, sstate,
-                 snodelist, snodes, scpus, scode] = sinfo
-                if '_' in sid:
-                    sid, sarr = sid.split('_')
-                    sif = '{}_{}'.format(sid, sarr)
-                else:
-                    sarr = None
-                    sif = '{}'.format(sid)
-            except ValueError as err:
-                logme.log('sacct parsing failed with error {} '.format(err) +
-                          'due to an incorrect number of entries.\n' +
-                          'Contents of sinfo:\n{}\n'.format(sinfo) +
-                          'Expected 9 values\n:' +
-                          '[sid, sname, suser, spartition, sstate, ' +
-                          'snodelist, snodes, scpus, scode]',
-                          'critical')
-                raise
-            # Skip jobs that were already in squeue
-            if sid in jobids:
-                logme.log('{} still in squeue output'.format(sid),
-                          'verbose')
-                continue
-            scode = int(scode.split(':')[-1])
-            squeue.append((sid, sarr, sname, suser, spartition, sstate,
-                           snodelist, snodes, scpus, scode))
-    else:
-        logme.log('No job info in sacct', 'debug')
-
-    # Sanitize data
-    for sinfo in squeue:
-        if len(sinfo) == 10:
-            [sid, sarr, sname, suser, spartition, sstate, sndlst,
-             snodes, scpus, scode] = sinfo
-        else:
-            sys.stderr.write('{}'.format(repr(sinfo)))
-            raise ClusterError('Queue parsing error, expected 10 items '
-                               'in output of squeue and sacct, got {}\n'
-                               .format(len(sinfo)))
-        if partition and spartition != partition:
-            continue
-        if not isinstance(sid, int):
-            sid = int(sid) if sid else None
-        if isinstance(sarr, str) and sarr.isdigit():
-            sarr = int(sarr)
-        else:
-            sarr = None
-        if not isinstance(snodes, int):
-            snodes = int(snodes) if snodes else None
-        if not isinstance(scpus, int):
-            scpus = int(scpus) if snodes else None
-        if not isinstance(scode, int):
-            scode = int(scode) if scode else None
-        # Convert user from ID to name
-        if suser.isdigit():
-            suser = pwd.getpwuid(int(suser)).pw_name
-        if user and suser != user:
-            continue
-        # Attempt to parse nodelist
-        snodelist = []
-        if sndlst:
-            if nodequery.search(sndlst):
-                nsplit = nodequery.findall(sndlst)
-                for nrg in nsplit:
-                    node, rge = nrg
-                    if not rge:
-                        snodelist.append(node)
-                    else:
-                        for reg in rge.strip('[]').split(','):
-                            # Node range
-                            if '-' in reg:
-                                start, end = [int(i) for i in reg.split('-')]
-                                for i in range(start, end):
-                                    snodelist.append('{}{}'.format(node, i))
-                            else:
-                                snodelist.append('{}{}'.format(node, reg))
-            else:
-                snodelist = sndlst.split(',')
-
-        yield (sid, sname, suser, spartition, sstate, snodelist,
-               snodes, scpus, scode)
-
-
-###########################################################
-#  Set the global cluster type: slurm, torque, or local  #
-###########################################################
-
-
-def get_cluster_environment():
-    """Detect the local cluster environment and set MODE globally.
-
-    Uses which to search for sbatch first, then qsub. If neither is found,
-    MODE is set to local.
-
-    Returns:
-        tuple: MODE variable ('torque', 'slurm', or 'local')
-    """
-    global MODE
-    conf_queue = conf.get_option('queue', 'queue_type', 'auto')
-    if conf_queue not in ['torque', 'slurm', 'local', 'auto']:
-        logme.log('queue_type in the config file is {}, '.format(conf_queue) +
-                  'but it should be one of torque, slurm, local, or auto. ' +
-                  'Resetting it to auto', 'warn')
-        conf.set_option('queue', 'queue_type', 'auto')
-        conf_queue = 'auto'
-    if conf_queue == 'auto':
-        sbatch_cmnd = conf.get_option('queue', 'sbatch', 'sbatch')
-        qsub_cmnd   = conf.get_option('queue', 'qsub', 'qsub')
-        if run.which(sbatch_cmnd):
-            MODE = 'slurm'
-        elif run.which(qsub_cmnd):
-            MODE = 'torque'
-        else:
-            MODE = 'local'
-    else:
-        MODE = conf_queue
-    if MODE == 'slurm' or MODE == 'torque':
-        logme.log('{} detected, using for cluster submissions'.format(MODE),
-                  'debug')
-    else:
-        logme.log('No cluster environment detected, using multiprocessing',
-                  'debug')
-    return MODE
-
-
-##############################
-#  Check if queue is usable  #
-##############################
-
-
-def check_queue(qtype=None):
-    """Raise exception if MODE is incorrect."""
-    if 'MODE' not in globals():
-        global MODE
-        MODE = get_cluster_environment()
-    if not MODE:
-        MODE = get_cluster_environment()
-    if qtype:
-        if qtype not in ALLOWED_MODES:
-            raise ClusterError('qtype value {} is not recognized, '
-                               .format(qtype) +
-                               'should be: local, torque, or slurm')
-        else:
-            if MODE not in ALLOWED_MODES:
-                MODE = qtype
-            return True
-    elif MODE not in ALLOWED_MODES:
-        raise ClusterError('MODE value {} is not recognized, '.format(MODE) +
-                           'should be: local, torque, or slurm')
-
->>>>>>> ccd11e87
 
 ######################################################################
 #  Expose the Queue waiting method without requiring a Queue object  #
