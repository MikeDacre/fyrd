--- conflicted
+++ resolved
@@ -572,46 +572,9 @@
         self.written = True
         return self
 
-<<<<<<< HEAD
-    def submit(self, wait_on_max_queue=True, additional_keywords=None):
+    def submit(self, wait_on_max_queue=True, additional_keywords=None, max_jobs=None):
         """Submit this job.
 
-=======
-    def clean(self, delete_outputs=None, get_outputs=True):
-        """Delete all scripts created by this module, if they were written.
-
-        Args:
-            delete_outputs (bool): also delete all output and err files,
-                                   but get their contents first.
-            get_outputs (bool):    if delete_outputs, save outputs before
-                                   deleting.
-        """
-        _logme.log('Cleaning outputs, delete_outputs={}'
-                   .format(delete_outputs), 'debug')
-        if delete_outputs is None:
-            delete_outputs = self.clean_outputs
-        assert isinstance(delete_outputs, bool)
-        for jobfile in [self.submission, self.exec_script, self.function]:
-            if jobfile:
-                jobfile.clean()
-        if delete_outputs:
-            _logme.log('Deleting output files.', 'debug')
-            if get_outputs:
-                self.fetch_outputs(delete_files=True)
-            for f in self.outfiles:
-                if _os.path.isfile(f):
-                    _logme.log('Deleteing {}'.format(f), 'debug')
-                    _os.remove(f)
-
-    def submit(self, wait_on_max_queue=True, max_jobs=None):
-        """Submit this job.
-
-        Args:
-            wait_on_max_queue (bool): Block until queue limit is below the
-                                      maximum before submitting.
-            max_jobs (int):           Override the maximum number of jobs
-
->>>>>>> 674c8729
         To disable max_queue_len, set it to 0. None will allow override by
         the default settings in the config file, and any positive integer will
         be interpretted to be the maximum queue length.
@@ -623,6 +586,8 @@
         additional_keywords : dict, optional
             Pass this dictionary to the batch system submission function,
             not necessary.
+        max_jobs : int, optional
+            Override the maximum number of jobs to wait for
 
         Returns
         -------
@@ -653,14 +618,9 @@
 
         # Wait on the queue if necessary
         if wait_on_max_queue:
-<<<<<<< HEAD
             if not self._updating:
                 self.update()
-            self.queue.wait_to_submit()
-=======
-            self.update()
             self.queue.wait_to_submit(max_jobs)
->>>>>>> 674c8729
 
         # Only include queued or running dependencies
         self.queue._update()  # Force update
