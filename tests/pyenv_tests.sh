#!/bin/bash
# I intentionally am not spinning up new virtualenvs every time, this is
# done by Travis CI anyway, and it takes a long time, using existing
# virtualenvs is much faster.
# Running this script is not required, simply running a single test is
# usually sufficient (python tests/run_tests.py). To use this code to
# test multiple virtualenvs, you must:
# - Use pyenv and pyenv-virtualenv
# - Keep the versions array up to date with the versions you want to test
# This script will then reinstall the latest version of this code into each
# of these virtualenvs and run the test suite in each. It will additionally
# run the pandas specific tests in the anaconda environment only.
PYENV_HOME=$HOME/.pyenv
PATH=$PYENV_HOME/bin:$PATH
eval "$(pyenv init -)"
if [[ $? > 0 ]]; then
  echo "Cannot load pyenv"
  exit 5
fi
eval "$(pyenv virtualenv-init -)"
if [[ $? > 0 ]]; then
  echo "Cannot load pyenv virtualenv"
  exit 50
fi

# Command line argument parsing
limited=0
loc=''
for i in $@; do
  case $i in
    '--limited' ) limited=1;;
    '-l'        ) loc='--local';;
    '--local'   ) loc='--local';;
  esac
done

# Versions to test
if [[ $limited == 1 ]]; then
  versions=('2.7.10' '3.3.0' '3.5.2')
else
  versions=('2.7.10' '2.7.11' '2.7.12' '3.3.0' '3.4.0' '3.5.2' '3.6-dev' '3.7-dev')
fi
anaconda_versions=(anaconda2-4.1.1, anaconda3-4.1.1)

# Starting string for virtualenvs
build_string="fyrd_$(cat /dev/urandom | LC_ALL=C tr -dc 'a-zA-Z0-9' | fold -w 8 | head -n 1)"

# Delete virtualenvs on exit
function on_exit() {
  echo "Making sure virtualenvs are gone"
  for i in ${versions[@]}; do
    v="${build_string}_${i}"
    echo "Deleting ${v}"
    pyenv virtualenv-delete --force $v >/dev/null 2>/dev/null
  done
  for i in ${anaconda_versions[@]}; do
    v="${build_string}_${i}"
    echo "Deleting ${v}"
    pyenv virtualenv-delete --force $v >/dev/null 2>/dev/null
  done
}
trap on_exit EXIT

counter=0
aborted=0
codes=0
for i in ${versions[@]}; do
  echo "Testing in $i"
  v="${build_string}_${i}"
  pyenv install -s $i
  if [[ $? > 0 ]]; then
    aborted=$((aborted+1))
    continue
  fi
  echo "Creating virtualenv $v"
  pyenv virtualenv-delete --force $v >/dev/null 2>/dev/null
  pyenv virtualenv --force $i $v
  if [[ $? > 0 ]]; then
    aborted=$((aborted+1))
    continue
  fi
  pyenv shell $v
  echo "Installing fyrd"
  python ./setup.py install >/dev/null
  if [[ $? > 0 ]]; then
    aborted=$((aborted+1))
    continue
  fi
  echo "Installing requirements"
  pip install -r tests/test_requirements.txt >/dev/null
  if [[ $? > 0 ]]; then
    aborted=$((aborted+1))
    continue
  fi
  # Actually run tests here
  echo "Running test suite"
  python tests/run_tests.py $loc
  code=$?
  counter=$((counter+1))
  codes=$((codes+code))
  echo "Deleting $v"
  pyenv virtualenv-delete -f $v
done

echo "Completed main tests."
echo ""

echo "Running pandas tests in anaconda"
for i in ${version[@]}; do
  echo "Testing in $i"
  pyenv install -s $i
  if [[ $? > 0 ]]; then
    aborted=$((aborted+1))
    continue
  fi
  v="${build_string}_${i}"
  echo "Creating virtualenv $v"
  pyenv virtualenv-delete --force $v >/dev/null 2>/dev/null
  pyenv virtualenv --force $i $v
  if [[ $? > 0 ]]; then
    aborted=$((aborted+1))
    continue
  fi
  pyenv shell $v
  if [[ $? > 0 ]]; then
    aborted=$((aborted+1))
    continue
  fi
  python ./setup.py develop >/dev/null
  if [[ $? > 0 ]]; then
    aborted=$((aborted+1))
    continue
  fi
  echo "Installing requirements"
  pip install -r tests/test_requirements.txt >/dev/null
  if [[ $? > 0 ]]; then
    aborted=$((aborted+1))
    continue
  fi
  pip install pandas numpy scipy >/dev/null
  if [[ $? > 0 ]]; then
    aborted=$((aborted+1))
    continue
  fi
  # Actually run tests here
  echo "Running test suite"
  python tests/run_tests.py $loc
  code=$?
  counter=$((counter+1))
  codes=$((codes+code))
<<<<<<< HEAD
  echo "Deleting $v"
=======
  python tests/pandas_run.py $loc
  code=$?
  counter=$((counter+1))
  codes=$((codes+code))
  echo "Deleteing $v"
>>>>>>> 671f2805
  pyenv virtualenv-delete --force $v
done

echo "Completed pandas tests."
echo ""
echo "All tests complete."
echo "Ran $counter, aborted $aborted, total exit code: $codes"
echo ""
echo "Please review the outputs manually."
exit $codes<|MERGE_RESOLUTION|>--- conflicted
+++ resolved
@@ -148,15 +148,7 @@
   code=$?
   counter=$((counter+1))
   codes=$((codes+code))
-<<<<<<< HEAD
-  echo "Deleting $v"
-=======
-  python tests/pandas_run.py $loc
-  code=$?
-  counter=$((counter+1))
-  codes=$((codes+code))
   echo "Deleteing $v"
->>>>>>> 671f2805
   pyenv virtualenv-delete --force $v
 done
 
